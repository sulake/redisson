/**
 * Copyright 2018 Nikita Koksharov
 *
 * Licensed under the Apache License, Version 2.0 (the "License");
 * you may not use this file except in compliance with the License.
 * You may obtain a copy of the License at
 *
 *    http://www.apache.org/licenses/LICENSE-2.0
 *
 * Unless required by applicable law or agreed to in writing, software
 * distributed under the License is distributed on an "AS IS" BASIS,
 * WITHOUT WARRANTIES OR CONDITIONS OF ANY KIND, either express or implied.
 * See the License for the specific language governing permissions and
 * limitations under the License.
 */
package org.redisson.reactive;

import java.util.ArrayList;
import java.util.List;
import java.util.concurrent.atomic.AtomicLong;
import java.util.function.Consumer;
import java.util.function.LongConsumer;

import org.reactivestreams.Publisher;
import org.reactivestreams.Subscriber;
import org.reactivestreams.Subscription;
import org.redisson.client.RedisClient;
import org.redisson.client.protocol.decoder.ListScanResult;
import org.redisson.client.protocol.decoder.ScanObjectEntry;
import org.redisson.misc.HashValue;

<<<<<<< HEAD
import io.netty.buffer.ByteBuf;
import reactor.core.publisher.FluxSink;
=======
import reactor.rx.Stream;
import reactor.rx.subscription.ReactiveSubscription;
>>>>>>> e826eb13

/**
 * 
 * @author Nikita Koksharov
 *
 * @param <V> value type
 */
public abstract class SetReactiveIterator<V> implements Consumer<FluxSink<V>> {

    @Override
<<<<<<< HEAD
    public void accept(FluxSink<V> emitter) {
        emitter.onRequest(new LongConsumer() {
            
            private List<ByteBuf> firstValues;
            private List<ByteBuf> lastValues;
=======
    public void subscribe(final Subscriber<? super V> t) {
        t.onSubscribe(new ReactiveSubscription<V>(this, t) {

            private List<HashValue> firstValues;
            private List<HashValue> lastValues;
>>>>>>> e826eb13
            private long nextIterPos;
            private RedisClient client;
            private AtomicLong elementsRead = new AtomicLong();
            
            private boolean finished;
            private volatile boolean completed;
            private AtomicLong readAmount = new AtomicLong();
            
            @Override
            public void accept(long value) {
                readAmount.addAndGet(value);
                if (completed || elementsRead.get() == 0) {
                    nextValues(emitter);
                    completed = false;
                }
            }
            
            protected void nextValues(FluxSink<V> emitter) {
                scanIteratorReactive(client, nextIterPos).subscribe(new Subscriber<ListScanResult<ScanObjectEntry>>() {

                    @Override
                    public void onSubscribe(Subscription s) {
                        s.request(Long.MAX_VALUE);
                    }

                    @Override
                    public void onNext(ListScanResult<ScanObjectEntry> res) {
                        if (finished) {
                            client = null;
                            firstValues = null;
                            lastValues = null;
                            nextIterPos = 0;
                            return;
                        }

                        long prevIterPos = nextIterPos;
                        
                        lastValues = convert(res.getValues());
                        client = res.getRedisClient();
                        
                        if (nextIterPos == 0 && firstValues == null) {
                            firstValues = lastValues;
                            lastValues = null;
                            if (firstValues.isEmpty()) {
                                client = null;
                                firstValues = null;
                                nextIterPos = 0;
                                prevIterPos = -1;
                            }
                        } else { 
                            if (firstValues.isEmpty()) {
                                firstValues = lastValues;
                                lastValues = null;
                                if (firstValues.isEmpty()) {
                                    if (res.getPos() == 0) {
                                        finished = true;
                                        emitter.complete();
                                        return;
                                    }
                                }
                            } else if (lastValues.removeAll(firstValues)) {
                                client = null;
                                firstValues = null;
                                lastValues = null;
                                nextIterPos = 0;
                                prevIterPos = -1;
                                finished = true;
                                emitter.complete();
                                return;
                            }
                        }

                        for (ScanObjectEntry val : res.getValues()) {
                            emitter.next((V)val.getObj());
                            elementsRead.incrementAndGet();
                        }

                        nextIterPos = res.getPos();
                        
                        if (elementsRead.get() >= readAmount.get()) {
                            emitter.complete();
                            elementsRead.set(0);
                            completed = true;
                            return;
                        }
                        if (prevIterPos == nextIterPos) {
                            finished = true;
                            emitter.complete();
                        }
                    }
                                
                    @Override
                    public void onError(Throwable error) {
                        emitter.error(error);
                    }

                    @Override
                    public void onComplete() {
                        if (finished || completed) {
                            return;
                        }
                        nextValues(emitter);
                    }
                });
            }
        });
    }

    protected boolean tryAgain() {
        return false;
    }
    
    private List<HashValue> convert(List<ScanObjectEntry> list) {
        List<HashValue> result = new ArrayList<HashValue>(list.size());
        for (ScanObjectEntry entry : list) {
            result.add(entry.getHash());
        }
        return result;
    }

    protected abstract Publisher<ListScanResult<ScanObjectEntry>> scanIteratorReactive(RedisClient client, long nextIterPos);

}<|MERGE_RESOLUTION|>--- conflicted
+++ resolved
@@ -29,13 +29,7 @@
 import org.redisson.client.protocol.decoder.ScanObjectEntry;
 import org.redisson.misc.HashValue;
 
-<<<<<<< HEAD
-import io.netty.buffer.ByteBuf;
 import reactor.core.publisher.FluxSink;
-=======
-import reactor.rx.Stream;
-import reactor.rx.subscription.ReactiveSubscription;
->>>>>>> e826eb13
 
 /**
  * 
@@ -46,19 +40,11 @@
 public abstract class SetReactiveIterator<V> implements Consumer<FluxSink<V>> {
 
     @Override
-<<<<<<< HEAD
     public void accept(FluxSink<V> emitter) {
         emitter.onRequest(new LongConsumer() {
             
-            private List<ByteBuf> firstValues;
-            private List<ByteBuf> lastValues;
-=======
-    public void subscribe(final Subscriber<? super V> t) {
-        t.onSubscribe(new ReactiveSubscription<V>(this, t) {
-
             private List<HashValue> firstValues;
             private List<HashValue> lastValues;
->>>>>>> e826eb13
             private long nextIterPos;
             private RedisClient client;
             private AtomicLong elementsRead = new AtomicLong();
