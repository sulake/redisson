--- conflicted
+++ resolved
@@ -19,11 +19,7 @@
 import java.util.Arrays;
 import java.util.Collection;
 import java.util.List;
-<<<<<<< HEAD
-import java.util.Set;
 import java.util.function.Supplier;
-=======
->>>>>>> baf368da
 
 import org.reactivestreams.Publisher;
 import org.redisson.RedissonObject;
@@ -53,7 +49,7 @@
         this.commandExecutor = commandExecutor;
         this.instance = instance;
     }
-    
+
     public Publisher<Integer> addAll(Publisher<? extends V> c) {
         return new PublisherAdder<Object>() {
             @Override
@@ -67,13 +63,8 @@
         return commandExecutor.reactive(new Supplier<RFuture<ListScanResult<Object>>>() {
             @Override
             public RFuture<ListScanResult<Object>> get() {
-<<<<<<< HEAD
-                return ((RedissonSet)instance).scanIteratorAsync(getName(), client, startPos, pattern, count);
+                return ((RedissonSet)instance).scanIteratorAsync(instance.getName(), client, startPos, pattern, count);
     }
-=======
-                return ((RedissonSet)instance).scanIteratorAsync(instance.getName(), client, startPos, pattern, count);
-            }
->>>>>>> baf368da
         });
     }
 
@@ -109,20 +100,6 @@
         return commandExecutor.writeReactive(instance.getName(), instance.getCodec(), RedisCommands.SUNIONSTORE, args.toArray());
     }
 
-<<<<<<< HEAD
-    @Override
-    public Publisher<Set<V>> readUnion(final String... names) {
-        return reactive(new Supplier<RFuture<Set<V>>>() {
-            @Override
-            public RFuture<Set<V>> get() {
-                return instance.readUnionAsync(names);
-            }
-        });
-    }
-
-    @Override
-=======
->>>>>>> baf368da
     public Publisher<V> iterator(int count) {
         return iterator(null, count);
     }
@@ -144,4 +121,4 @@
         return iterator(null, 10);
 }
     
-}+            }